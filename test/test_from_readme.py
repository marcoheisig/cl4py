--- conflicted
+++ resolved
@@ -68,11 +68,8 @@
     assert lisp.eval( ('CONS', 1, ('CONS', 2, 3 )) ) == cl4py.DottedList(1, 2, 3)
     twos = cl.cons(2, 2)
     twos.cdr = twos
-<<<<<<< HEAD
     assert cl.mapcar(lisp.function("+"), (1, 2, 3, 4), twos) == List(3, 4, 5, 6)
-=======
-    assert cl.mapcar(lisp.function("+"), (1, 2, 3, 4), twos) == \
-        List(3, 4, 5, 6)
+
 
 def test_error(cl, lisp):
     retval = cl.compile_file(
@@ -80,5 +77,4 @@
     )
     cl.load(retval[0])
     with pytest.raises(RuntimeError):
-        lisp.eval( ("CL-USER::MAKE-ERROR", ))
->>>>>>> d34fdc62
+        lisp.eval( ("CL-USER::MAKE-ERROR", ))